use std::{
    collections::{HashMap, HashSet},
    sync::Arc,
    thread,
    time::{Duration, SystemTime},
};

use futures_util::{future::BoxFuture, FutureExt};
use serde::{Deserialize, Serialize};
use tokio::sync::{mpsc, RwLock};
use warp::ws::Message;
use futures::executor::block_on;

use super::player::Player;

pub trait Round {
    fn get_categories(&self) -> Vec<String>;
    fn get_name(&self) -> String;
}

#[derive(Deserialize, Clone, Debug)]
pub struct Clue {
    pub cost: i32,
    pub clue: String,
    pub response: String,
    pub is_daily_double: bool,
    pub media_url: Option<String>,
}

#[derive(Deserialize, Clone, Debug)]
pub struct Category {
    pub category: String,
    pub clues: Vec<Clue>,
}

#[derive(Deserialize, Clone, Debug)]
#[serde(tag = "round_type")]
pub enum RoundType {
    DefaultRound {
        categories: Vec<Category>,
        name: String,
        default_max_wager: i32,
    },
    FinalRound {
        category: String,
        name: String,
        clue: String,
        response: String,
        default_max_wager: i32,
    },
}

#[derive(Serialize, Debug)]
pub struct BareCategory {
    pub category: String,
    pub clue_costs: Vec<i32>,
}

#[derive(Serialize, Debug)]
#[serde(tag = "round_type")]
pub enum BareRoundType {
    DefaultRound {
        categories: Vec<BareCategory>,
        name: String,
        default_max_wager: i32,
    },
    FinalRound {
        category: String,
        name: String,
        default_max_wager: i32,
    },
}

impl RoundType {
    pub fn to_bare_round(self) -> BareRoundType {
        match self {
            RoundType::DefaultRound {
                categories,
                name,
                default_max_wager,
            } => {
                let categories = categories
                    .into_iter()
                    .map(|category| {
                        let clue_costs = category.clues.into_iter().map(|clue| clue.cost).collect();
                        BareCategory {
                            clue_costs,
                            category: category.category,
                        }
                    })
                    .collect();
                BareRoundType::DefaultRound {
                    name,
                    categories,
                    default_max_wager,
                }
            }
            RoundType::FinalRound {
                category,
                name,
                default_max_wager,
                ..
            } => BareRoundType::FinalRound {
                category,
                name,
                default_max_wager,
            },
        }
    }
}

impl Round for RoundType {
    fn get_categories(&self) -> Vec<String> {
        match self {
            RoundType::DefaultRound { categories, .. } => {
                categories.iter().map(|c| c.category.clone()).collect()
            }
            RoundType::FinalRound { category, .. } => vec![category.clone()],
        }
    }

    fn get_name(&self) -> String {
        match self {
            RoundType::DefaultRound { name, .. } => name.clone(),
            RoundType::FinalRound { name, .. } => name.clone(),
        }
    }
}

#[derive(Debug)]
pub struct Game {
    pub rounds: Vec<RoundType>,
    pub state: State,
    pub host_tx: Option<mpsc::UnboundedSender<Message>>,
    pub board_tx: Option<mpsc::UnboundedSender<Message>>,
    pub created: u128,
    pub mode: GameMode,
}

#[derive(Clone, Serialize, Deserialize, Debug, PartialEq)]
#[serde(rename_all = "snake_case")]
pub enum GameMode {
    Host,
    Hostless,
}

#[derive(Deserialize)]
pub struct BaseMessage {
    pub request: String,
}

#[derive(Deserialize)]
pub struct PlayerMessage {
    pub request: String,
    pub player: String,
}

#[derive(Serialize)]
struct StateMessage<'a> {
    message: &'a str,
    #[serde(flatten)]
    state: &'a State,
}

#[derive(Serialize)]
struct CategoriesMessage<'a> {
    message: &'a str,
    categories: &'a Vec<String>,
}

#[derive(Deserialize)]
pub struct RevealMessage {
    pub request: String,
    pub row: usize,
    pub col: usize,
}

impl Game {
    pub fn send_categories(&self) {
        let categories = self.rounds[self.state.round_idx].get_categories();

        let msg = CategoriesMessage {
            message: "categories",
            categories: &categories,
        };

        let cat_str = match serde_json::to_string(&msg) {
            Ok(s) => s,
            Err(e) => {
                eprintln!("Error serializing categories: {}", e);
                return;
            }
        };

        let msg = Message::text(cat_str);
        self.send_to_all(msg);
    }

    fn send_to_all(&self, msg: Message) {
        if let Some(tx) = self.board_tx.as_ref() {
            tx.send(msg.clone());
        }
        for player in self.state.players.values() {
            if let Some(tx) = player.tx.as_ref() {
                tx.send(msg.clone());
            }
        }
        if let Some(tx) = self.host_tx.as_ref() {
            tx.send(msg);
        }
    }

    pub fn send_state(&self) {
        let state = StateMessage {
            message: "state",
            state: &self.state,
        };

        let state_str = match serde_json::to_string(&state) {
            Ok(s) => s,
            Err(e) => {
                eprintln!("Error serializing state: {}", e);
                return;
            }
        };

        let state_msg = Message::text(state_str);
        self.send_to_all(state_msg);
    }

    pub fn evaluate_final_responses(&mut self) {
        let mut player = None;
        let mut response = "";

        let correct_response = match &self.rounds[self.state.round_idx] {
            RoundType::FinalRound { response, .. } => response,
            _ => return,
        };

        for p in self.state.players.keys() {
            if let Some(Some(r)) = self.state.player_responses.get(p) {
                player = Some(p.clone());
                response = r;
                break;
            }
        }
        let player = match player {
            Some(p) => p,
            None => {
                self.state.state_type = StateType::Response;
                self.state.buzzed_player = None;
                self.send_state();
                return;
            }
        };

        self.state.state_type = StateType::Clue;
        self.state.response = format!(
            "{}'s response: {}\nCorrect response: {}",
            player, response, correct_response
        );

        self.state.cost = match self.state.wagers.get(&player) {
            Some(Some(a)) => *a,
            _ => 3000,
        };
        self.state.buzzers_open = true;
        self.buzz(&player);

        self.state.player_responses.remove(&player);
        self.state.wagers.remove(&player);

        self.send_state();
    }

    pub fn show_response(&mut self) {
        if self.state.buzzers_open || self.state.buzzed_player.is_some() {
            return;
        }
        self.state.state_type = StateType::Response;
        self.state.responded_players.clear();
        self.send_state();
    }

    pub fn end(&mut self) {
        self.send_to_all(Message::close());
    }

    pub fn set_buzzers_open(&mut self, open: bool, game_lock: Arc<RwLock<Game>>) {
        self.state.buzzers_open = open;
        if self.mode == GameMode::Hostless && open {
            let timer = Duration::from_secs(10);
            self.state.timer_end_secs = Some(get_utc_now(Some(timer)));
            set_timeout(timer, move || {
                {
                    let game_lock = game_lock.clone();
                    async move {
                        let mut game = game_lock.write().await;
                        game.set_buzzers_open(false, game_lock.clone());
                        game.state.timer_end_secs = None;
                    }
                }
                .boxed()
            })
        }
        self.send_state();
    }

    pub fn reveal(&mut self, row: usize, col: usize, game_lock: Arc<RwLock<Game>>) {
        if row > 5 || col > 6 {
            return;
        }

        let board = &self.rounds[self.state.round_idx];
        let categories = match board {
            RoundType::FinalRound { .. } => return,
            RoundType::DefaultRound { categories, .. } => categories,
        };

        let bitset_key = 1 << (row * 6 + col);

        let clue_obj = &categories[col].clues[row];
        self.state.clue = clue_obj.clue.clone();
        self.state.response = clue_obj.response.clone();
        self.state.category = categories[col].category.clone();
        self.state.cost = clue_obj.cost;
        self.state.state_type = if clue_obj.is_daily_double {
            StateType::DailyDouble
        } else {
            StateType::Clue
        };
        self.state.media_url = clue_obj.media_url.clone();

        self.state.clues_shown |= bitset_key;

        if self.mode == GameMode::Hostless {
            let timer = Duration::from_secs(10);
            self.state.timer_end_secs = Some(get_utc_now(Some(timer)));
            set_timeout(timer, move || {
                    let game_lock = game_lock.clone();
                    async move {
                        let mut game = game_lock.write().await;
                        game.set_buzzers_open(true, game_lock.clone());
                        game.state.timer_end_secs = None;
                        game.send_state();
                    }
                .boxed()
            }
            )
        }
    }

<<<<<<< HEAD
    pub fn correct(&mut self, correct: bool) {
        println!("in correct handler");
=======
    pub fn correct(&mut self, correct: bool, game_lock: Arc<RwLock<Game>>) {
>>>>>>> 761db9c2
        if let Some(player) = &self.state.buzzed_player {
            self.state.players.entry(player.clone()).and_modify(|p| {
                p.balance += if correct {
                    self.state.cost
                } else {
                    -self.state.cost
                };
            });

            if let RoundType::FinalRound { .. } = self.rounds[self.state.round_idx] {
                self.evaluate_final_responses();
                self.send_state();
                return;
            }

            if correct {
                self.state.active_player = Some(player.clone());
            }

            if correct || self.state.responded_players.len() == self.state.players.keys().len() {
                self.state.buzzed_player = None;
                self.state.buzzers_open = false;
                self.show_response();
            } else {
                self.state.buzzed_player = None;
                self.set_buzzers_open(true, game_lock.clone());
                self.send_state();
            }
        } else {
            self.state.buzzers_open = true;
        }
    }
}

fn get_utc_now(offset: Option<Duration>) -> u64 {
    let offset = match offset {
        Some(offset) => offset,
        None => Duration::new(0, 0),
    };
    (SystemTime::now()
        .duration_since(SystemTime::UNIX_EPOCH)
        .unwrap()
        + offset)
        .as_secs()
}

fn set_timeout<F>(timeout: Duration, mut callback: F)
where
    F: (FnMut() -> BoxFuture<'static, ()>) + std::marker::Send + 'static,
{
    thread::spawn(move || {
        thread::sleep(timeout);
        block_on(callback())
    });
}

#[derive(Serialize, Debug)]
pub struct State {
    pub state_type: StateType,
    pub buzzers_open: bool,
    pub buzzed_player: Option<String>,
    pub active_player: Option<String>,
    pub responded_players: HashSet<String>,
    pub cost: i32,
    pub category: String,
    pub clue: String,
    pub media_url: Option<String>,
    pub response: String,
    pub players: HashMap<String, Player>,
    pub clues_shown: u32,
    pub wagers: HashMap<String, Option<i32>>,
    pub player_responses: HashMap<String, Option<String>>,
    pub bare_round: BareRoundType,
    pub round_idx: usize,
    pub timer_end_secs: Option<u64>,
}

#[derive(Serialize, PartialEq, Debug)]
pub enum StateType {
    Response,
    Clue,
    Board,
    DailyDouble,
    FinalWager,
    FinalClue,
}

impl State {
    pub fn new(first_round: &RoundType) -> Self {
        Self {
            state_type: StateType::Board,
            buzzers_open: false,
            buzzed_player: None,
            active_player: None,
            cost: 0,
            category: "Welcome to Jeopardy!".to_string(),
            clue: "Please wait for the game to start.".to_string(),
            media_url: None,
            response: "I'm sure that'll be soon".to_string(),
            players: HashMap::new(),
            responded_players: HashSet::new(),
            clues_shown: 0,
            wagers: HashMap::new(),
            player_responses: HashMap::new(),
            bare_round: first_round.clone().to_bare_round(),
            round_idx: 0,
            timer_end_secs: None,
        }
    }
}<|MERGE_RESOLUTION|>--- conflicted
+++ resolved
@@ -350,12 +350,7 @@
         }
     }
 
-<<<<<<< HEAD
-    pub fn correct(&mut self, correct: bool) {
-        println!("in correct handler");
-=======
     pub fn correct(&mut self, correct: bool, game_lock: Arc<RwLock<Game>>) {
->>>>>>> 761db9c2
         if let Some(player) = &self.state.buzzed_player {
             self.state.players.entry(player.clone()).and_modify(|p| {
                 p.balance += if correct {
