use std::{cmp, default, sync::Arc};

use futures_util::{SinkExt, StreamExt, TryFutureExt};
use serde::{Deserialize, Serialize};
use tokio::sync::{mpsc, RwLock};
use warp::ws::{Message, WebSocket};

use super::{
    game::{BaseMessage, Game, GameMode, RevealMessage, Round, RoundType, StateType},
    host::CorrectMessage,
    AsyncGameList,
};
use tokio_stream::wrappers::UnboundedReceiverStream;

#[derive(Serialize, Debug)]
pub struct Player {
    pub name: String,
    #[serde(skip_serializing)]
    pub tx: Option<mpsc::UnboundedSender<Message>>,
    pub balance: i32,
    #[serde(skip_serializing)]
    pub did_auth: bool,
}

#[derive(Deserialize)]
struct ConnectMessage {
    request: String,
    name: String,
    password: Option<String>,
}

#[derive(Deserialize)]
struct WagerMessage {
    request: String,
    amount: i32,
}

#[derive(Deserialize)]
struct ResponseMessage {
    request: String,
    response: String,
}

#[derive(Serialize)]
struct PlayerInputResponseMessage {
    message: String,
    valid: bool,
    reason: String,
}

impl Game {
    fn register_player(
        &mut self,
        name: &str,
        tx: mpsc::UnboundedSender<Message>,
    ) -> Result<(), ()> {
        let name = name.to_owned();
        if self.state.players.contains_key(&name) {
            if let Some(Some(_tx)) = self.state.players.get(&name).map(|p| &p.tx) {
                return Err(());
            }

            self.state
                .players
                .entry(name)
                .and_modify(move |p| p.tx = Some(tx));
        } else {
            self.state.player_responses.insert(name.clone(), None);
            self.state.wagers.insert(name.clone(), None);
            self.state.players.insert(
                name.clone(),
                Player {
                    name,
                    tx: Some(tx),
                    balance: 0,
                    did_auth: false,
                },
            );
        }

        Ok(())
    }

    fn player_disconnected(&mut self, name: String) {
        self.state.players.entry(name).and_modify(move |p| {
            if let Some(tx) = &p.tx {
                tx.send(Message::close());
            }
            p.tx = None;
        });
    }

    pub fn buzz(&mut self, name: &str) {
        if !self.state.buzzers_open || self.state.responded_players.contains(name) {
            return;
        }

        self.state.buzzers_open = false;
        self.state.buzzed_player = Some(name.to_string());
        self.state.responded_players.insert(name.to_string());
        self.send_state();
    }

    fn response(&mut self, name: String, response: String) {
        let msg = if response.is_empty() {
            PlayerInputResponseMessage {
                message: "input-response".to_string(),
                valid: false,
                reason: "Input cannot be empty".to_string(),
            }
        } else {
            PlayerInputResponseMessage {
                message: "input-response".to_string(),
                valid: true,
                reason: "Input received".to_string(),
            }
        };

        if let Some(Some(tx)) = self.state.players.get(&name).map(|p| &p.tx) {
            if let Ok(txt) = serde_json::to_string(&msg) {
                tx.send(Message::text(txt));
            }
        }

        if !msg.valid {
            return;
        }

        self.state.player_responses.insert(name, Some(response));

        if self.state.player_responses.values().all(Option::is_some) {
            self.evaluate_final_responses();
        }
    }

    fn get_max_wager(&self, player: &str) -> i32 {
        let buzzed_player_balance = self.state.players[player].balance;
        let default_max_wager = match self.rounds[self.state.round_idx] {
            RoundType::DefaultRound {
                default_max_wager, ..
            } => default_max_wager,
            RoundType::FinalRound {
                default_max_wager, ..
            } => default_max_wager,
        };
        cmp::max(buzzed_player_balance, default_max_wager)
    }

    fn wager(&mut self, player: String, wager: i32) {
        let max = self.get_max_wager(&player);
        let msg: PlayerInputResponseMessage = if wager > max {
            PlayerInputResponseMessage {
                message: "input-response".to_string(),
                valid: false,
                reason: format!("Wager too high (max wager: {})", max),
            }
        } else if wager < 5 {
            PlayerInputResponseMessage {
                message: "input-response".to_string(),
                valid: false,
                reason: "Wager too low (min wager: 5)".to_string(),
            }
        } else {
            PlayerInputResponseMessage {
                message: "input-response".to_string(),
                valid: true,
                reason: "Wager accepted".to_string(),
            }
        };

        if let Some(Some(tx)) = self.state.players.get(&player).map(|p| &p.tx) {
            if let Ok(txt) = serde_json::to_string(&msg) {
                tx.send(Message::text(txt));
            }
        }

        if !msg.valid {
            return;
        }

        if self.state.state_type == StateType::DailyDouble {
            self.state.cost = wager;
            self.state.state_type = StateType::Clue;
            self.state.buzzers_open = true;
            self.buzz(&player);

            for p in self.state.players.keys() {
                self.state.responded_players.insert(p.to_string());
            }

            self.send_state();
            return;
        }
        self.state.wagers.insert(player, Some(wager));
        let (clue, response) = match &self.rounds[self.state.round_idx] {
            RoundType::DefaultRound { .. } => return,
            RoundType::FinalRound { clue, response, .. } => (clue, response),
        };
        if self.state.wagers.values().all(|w| w.is_some()) {
            self.state.state_type = StateType::FinalClue;
            self.state.clue = clue.clone();
            self.state.response = response.clone();
            self.send_state();
        }
    }

    fn declare_has_responded(&mut self, player: &str) {
        if self.mode != GameMode::Hostless {
            return;
        }
        self.state.responded_players.insert(player.to_string());
    }

    fn player_report_correct(&mut self, player: &str, correct: bool) {
        if self.mode != GameMode::Hostless
            || !self.state.responded_players.contains(player)
            || self
                .state
                .buzzed_player
                .as_ref()
                .is_some_and(|p| p == player)
        {
            return;
        }

        self.correct(correct)
    }
}

pub async fn player_connected(games: AsyncGameList, lobby_id: String, ws: WebSocket) {
    let game_lock = match games.read().await.get(&lobby_id) {
        Some(Some(game)) => game.clone(),
        _ => {
            ws.close().await;
            return;
        }
    };
    let (mut ws_tx, mut ws_rx) = ws.split();
    let (tx, rx) = mpsc::unbounded_channel();
    let mut rx = UnboundedReceiverStream::new(rx);

    if let Some(result) = ws_rx.next().await {
        let msg = match result {
            Ok(msg) => msg,
            Err(e) => {
                eprintln!("websocket error: {}", e);
                return;
            }
        };

        let msg = match msg.to_str() {
            Ok(s) => s,
            Err(_) => {
                eprintln!("websocket error: non-string message received");
                return;
            }
        };

        let m: ConnectMessage = match serde_json::from_str(msg) {
            Ok(m) => m,
            Err(e) => {
                eprintln!("serde error: {}", e);
                return;
            }
        };

        tokio::task::spawn(async move {
            while let Some(message) = rx.next().await {
                ws_tx
                    .send(message)
                    .unwrap_or_else(|e| {
                        eprintln!("websocket send error: {}", e);
                    })
                    .await;
            }
        });

        let player_name = m.name;
        {
            let mut game = game_lock.write().await;
            if let Err(_) = game.register_player(&player_name, tx) {
                return;
            }
            game.send_state();
        }

        while let Some(result) = ws_rx.next().await {
            let msg = match result {
                Ok(msg) => msg,
                Err(e) => {
                    eprintln!("websocket error: {}", e);
                    break;
                }
            };

            let txt = match msg.to_str() {
                Ok(s) => s,
                Err(_) => {
                    if msg.is_close() {
                        game_lock
                            .write()
                            .await
                            .player_disconnected(player_name.clone());
                    }
                    eprintln!("websocket error: non-string message received");
                    continue;
                }
            };

            let msg: BaseMessage = match serde_json::from_str(txt) {
                Ok(m) => m,
                Err(e) => {
                    eprintln!("Deserialization Error: {}", e);
                    break;
                }
            };

            let mut game = game_lock.write().await;
            match msg.request.as_str() {
                "buzz" => game.buzz(&player_name),
                "response" => {
                    let msg: ResponseMessage = match serde_json::from_str(txt) {
                        Ok(m) => m,
                        Err(e) => {
                            eprintln!("Deserialization Error: {}", e);
                            break;
                        }
                    };
                    game.response(player_name.clone(), msg.response);
                }
                "wager" => {
                    let msg: WagerMessage = match serde_json::from_str(txt) {
                        Ok(m) => m,
                        Err(e) => {
                            eprintln!("Deserialization Error: {}", e);
                            break;
                        }
                    };
                    game.wager(player_name.clone(), msg.amount);
                }
                "reveal" => {
                    let msg: RevealMessage = match serde_json::from_str(txt) {
                        Ok(m) => m,
                        Err(e) => {
                            eprintln!("Deserialization Error: {}", e);
                            continue;
                        }
                    };
                    if game.state.active_player.as_deref() != Some(&player_name) {
<<<<<<< HEAD
                        continue;
=======
                        println!("not equal");
                        return;
>>>>>>> eb86ead2
                    };

                    game.reveal(msg.row, msg.col, game_lock.clone());
                }
                "correct" => {
                    let msg: CorrectMessage = match serde_json::from_str(txt) {
                        Ok(m) => m,
                        Err(e) => {
                            eprintln!("Deserialization Error: {}", e);
                            break;
                        }
                    };

                    game.player_report_correct(&player_name, msg.correct);
                }
                "responded" => {
                    if game.mode != GameMode::Hostless {
                        continue;
                    }
                    game.declare_has_responded(&player_name);
                }
                _ => {}
            }
            game.send_state()
        }

        game_lock.write().await.player_disconnected(player_name);
    }
}<|MERGE_RESOLUTION|>--- conflicted
+++ resolved
@@ -347,12 +347,7 @@
                         }
                     };
                     if game.state.active_player.as_deref() != Some(&player_name) {
-<<<<<<< HEAD
                         continue;
-=======
-                        println!("not equal");
-                        return;
->>>>>>> eb86ead2
                     };
 
                     game.reveal(msg.row, msg.col, game_lock.clone());
